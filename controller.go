package main

import (
	"fmt"
	"log"
	"net/http"
	"os"

	"flag"
	"time"

<<<<<<< HEAD
	"io/ioutil"

=======
	"github.com/prometheus/client_golang/prometheus/promhttp"
>>>>>>> 6c8fc9e1
	"github.com/zalando-incubator/kube-ingress-aws-controller/aws"
	"github.com/zalando-incubator/kube-ingress-aws-controller/certs"
	"github.com/zalando-incubator/kube-ingress-aws-controller/kubernetes"
)

var (
	apiServerBaseURL    string
	pollingInterval     time.Duration
	cfCustomTemplate    string
	creationTimeout     time.Duration
	certPollingInterval time.Duration
	healthCheckPath     string
	healthCheckPort     uint
<<<<<<< HEAD
	healthcheckInterval time.Duration
=======
	metricsAddress      string
>>>>>>> 6c8fc9e1
)

func loadSettings() error {
	flag.Usage = usage
	flag.StringVar(&apiServerBaseURL, "api-server-base-url", "", "sets the kubernetes api "+
		"server base url. If empty will try to use the configuration from the running cluster, else it will use InsecureConfig, that does not use encryption or authentication (use case to develop with kubectl proxy).")
	flag.DurationVar(&pollingInterval, "polling-interval", 30*time.Second, "sets the polling interval for "+
<<<<<<< HEAD
		"ingress resources. The flag accepts a value acceptable to time.ParseDuration")
	flag.StringVar(&cfCustomTemplate, "cf-custom-template", "",
		"filename for a custom cloud formation template to use instead of the built in")
	flag.DurationVar(&creationTimeout, "creation-timeout", aws.DefaultCreationTimeout,
		"sets the stack creation timeout. The flag accepts a value acceptable to time.ParseDuration. "+
			"Should be >= 1min")
	flag.DurationVar(&certPollingInterval, "cert-polling-interval", aws.DefaultCertificateUpdateInterval,
		"sets the polling interval for the certificates cache refresh. The flag accepts a value "+
			"acceptable to time.ParseDuration")
	flag.StringVar(&healthCheckPath, "health-check-path", aws.DefaultHealthCheckPath,
		"sets the health check path for the created target groups")
	flag.UintVar(&healthCheckPort, "health-check-port", aws.DefaultHealthCheckPort,
		"sets the health check port for the created target groups")
	flag.DurationVar(&healthcheckInterval, "health-check-interval", aws.DefaultHealthCheckInterval,
		"sets the health check interval for the created target groups. The flag accepts a value "+
			"acceptable to time.ParseDuration")
=======
		"ingress resources. The flag accepts a value acceptable to time.ParseDuration. Defaults to 30 seconds")
	flag.DurationVar(&certPollingInterval, "cert-polling-interval", 30*time.Minute, "sets the polling interval for "+
		"ACM resources. The flag accepts a value acceptable to time.ParseDuration. Defaults to 30 minutes")
	flag.StringVar(&healthCheckPath, "health-check-path", "/kube-system/healthz", "sets the health check path "+
		"for the created target groups")
	flag.UintVar(&healthCheckPort, "health-check-port", 9999, "sets the health check port for the created "+
		"target groups")
	flag.StringVar(&metricsAddress, "metrics-address", ":7979", "defines where to serve metrics")
>>>>>>> 6c8fc9e1
	flag.Parse()

	if tmp, defined := os.LookupEnv("API_SERVER_BASE_URL"); defined {
		apiServerBaseURL = tmp
	}

	if err := loadDurationFromEnv("POLLING_INTERVAL", &pollingInterval); err != nil {
		return err
	}

	if err := loadDurationFromEnv("CREATION_TIMEOUT", &creationTimeout); err != nil {
		return err
	}
	if creationTimeout < 1*time.Minute {
		return fmt.Errorf("invalid creation timeout %d. please specify a value > 1min", creationTimeout)
	}

	if err := loadDurationFromEnv("CERT_POLLING_INTERVAL", &certPollingInterval); err != nil {
		return err
	}

	if healthCheckPort == 0 || healthCheckPort > 1<<16-1 {
		return fmt.Errorf("invalid health check port: %d. please use a valid IP port", healthCheckPort)
	}

	if cfCustomTemplate != "" {
		buf, err := ioutil.ReadFile(cfCustomTemplate)
		if err != nil {
			return err
		}
		cfCustomTemplate = string(buf)
	}

	return nil
}

func loadDurationFromEnv(varName string, dest *time.Duration) error {
	if tmp, defined := os.LookupEnv(varName); defined {
		interval, err := time.ParseDuration(tmp)
		if err != nil || interval <= 0 {
			return err
		}
		*dest = interval
	}
	return nil
}

func usage() {
	fmt.Fprintf(os.Stderr, "usage: %s [options]\n", os.Args[0])
	fmt.Fprintln(os.Stderr, "where options can be:")
	flag.PrintDefaults()
	os.Exit(2)
}

func main() {
	log.Printf("starting %s", os.Args[0])
	var (
		awsAdapter  *aws.Adapter
		kubeAdapter *kubernetes.Adapter
		kubeConfig  *kubernetes.Config
		err         error
	)
	if err = loadSettings(); err != nil {
		log.Fatal(err)
	}

	awsAdapter, err = aws.NewAdapter()
	if err != nil {
		log.Fatal(err)
	}
	awsAdapter = awsAdapter.
		WithHealthCheckPath(healthCheckPath).
		WithHealthCheckPort(healthCheckPort).
		WithCreationTimeout(creationTimeout).
		WithCustomTemplate(cfCustomTemplate)

	certificatesProvider, err := certs.NewCachingProvider(
		certPollingInterval,
		awsAdapter.NewACMCertificateProvider(),
		awsAdapter.NewIAMCertificateProvider(),
	)
	if err != nil {
		log.Fatal(err)
	}

	if apiServerBaseURL == "" {
		kubeConfig, err = kubernetes.InClusterConfig()
		if err != nil {
			log.Fatal(err)
		}
	} else {
		kubeConfig = kubernetes.InsecureConfig(apiServerBaseURL)
	}
	kubeAdapter, err = kubernetes.NewAdapter(kubeConfig)
	if err != nil {
		log.Fatal(err)
	}

	log.Println("controller manifest:")
<<<<<<< HEAD
	log.Printf("\tkubernetes API server: %s", apiServerBaseURL)
	log.Printf("\tCluster ID: %s", awsAdapter.ClusterID())
	log.Printf("\tvpc id: %s", awsAdapter.VpcID())
	log.Printf("\tinstance id: %s", awsAdapter.InstanceID())
	log.Printf("\tauto scaling group name: %s", awsAdapter.AutoScalingGroupName())
	log.Printf("\tsecurity group id: %s", awsAdapter.SecurityGroupID())
	log.Printf("\tprivate subnet ids: %s", awsAdapter.PrivateSubnetIDs())
	log.Printf("\tpublic subnet ids: %s", awsAdapter.PublicSubnetIDs())

	quitCH := make(chan struct{})
	go startPolling(quitCH, certificatesProvider, awsAdapter, kubeAdapter, pollingInterval)
	<-quitCH

	log.Printf("terminating %s", os.Args[0])
=======
	log.Printf("\tkubernetes API server: %s\n", apiServerBaseURL)
	log.Printf("\tCluster ID: %s\n", awsAdapter.ClusterID())
	log.Printf("\tvpc id: %s\n", awsAdapter.VpcID())
	log.Printf("\tinstance id: %s\n", awsAdapter.InstanceID())
	log.Printf("\tauto scaling group name: %s\n", awsAdapter.AutoScalingGroupName())
	log.Printf("\tsecurity group id: %s\n", awsAdapter.SecurityGroupID())
	log.Printf("\tprivate subnet ids: %s\n", awsAdapter.PrivateSubnetIDs())
	log.Printf("\tpublic subnet ids: %s\n", awsAdapter.PublicSubnetIDs())

	go serveMetrics(metricsAddress)
	go startPolling(awsAdapter, kubeAdapter, pollingInterval)
	<-waitForTerminationSignals(syscall.SIGINT, syscall.SIGTERM, syscall.SIGQUIT)

	log.Printf("terminating %s\n", os.Args[0])
}

func serveMetrics(address string) {
	http.Handle("/metrics", promhttp.Handler())
	log.Fatal(http.ListenAndServe(address, nil))
>>>>>>> 6c8fc9e1
}<|MERGE_RESOLUTION|>--- conflicted
+++ resolved
@@ -9,12 +9,9 @@
 	"flag"
 	"time"
 
-<<<<<<< HEAD
 	"io/ioutil"
 
-=======
 	"github.com/prometheus/client_golang/prometheus/promhttp"
->>>>>>> 6c8fc9e1
 	"github.com/zalando-incubator/kube-ingress-aws-controller/aws"
 	"github.com/zalando-incubator/kube-ingress-aws-controller/certs"
 	"github.com/zalando-incubator/kube-ingress-aws-controller/kubernetes"
@@ -28,11 +25,8 @@
 	certPollingInterval time.Duration
 	healthCheckPath     string
 	healthCheckPort     uint
-<<<<<<< HEAD
 	healthcheckInterval time.Duration
-=======
 	metricsAddress      string
->>>>>>> 6c8fc9e1
 )
 
 func loadSettings() error {
@@ -40,7 +34,6 @@
 	flag.StringVar(&apiServerBaseURL, "api-server-base-url", "", "sets the kubernetes api "+
 		"server base url. If empty will try to use the configuration from the running cluster, else it will use InsecureConfig, that does not use encryption or authentication (use case to develop with kubectl proxy).")
 	flag.DurationVar(&pollingInterval, "polling-interval", 30*time.Second, "sets the polling interval for "+
-<<<<<<< HEAD
 		"ingress resources. The flag accepts a value acceptable to time.ParseDuration")
 	flag.StringVar(&cfCustomTemplate, "cf-custom-template", "",
 		"filename for a custom cloud formation template to use instead of the built in")
@@ -57,16 +50,8 @@
 	flag.DurationVar(&healthcheckInterval, "health-check-interval", aws.DefaultHealthCheckInterval,
 		"sets the health check interval for the created target groups. The flag accepts a value "+
 			"acceptable to time.ParseDuration")
-=======
-		"ingress resources. The flag accepts a value acceptable to time.ParseDuration. Defaults to 30 seconds")
-	flag.DurationVar(&certPollingInterval, "cert-polling-interval", 30*time.Minute, "sets the polling interval for "+
-		"ACM resources. The flag accepts a value acceptable to time.ParseDuration. Defaults to 30 minutes")
-	flag.StringVar(&healthCheckPath, "health-check-path", "/kube-system/healthz", "sets the health check path "+
-		"for the created target groups")
-	flag.UintVar(&healthCheckPort, "health-check-port", 9999, "sets the health check port for the created "+
-		"target groups")
 	flag.StringVar(&metricsAddress, "metrics-address", ":7979", "defines where to serve metrics")
->>>>>>> 6c8fc9e1
+
 	flag.Parse()
 
 	if tmp, defined := os.LookupEnv("API_SERVER_BASE_URL"); defined {
@@ -166,7 +151,6 @@
 	}
 
 	log.Println("controller manifest:")
-<<<<<<< HEAD
 	log.Printf("\tkubernetes API server: %s", apiServerBaseURL)
 	log.Printf("\tCluster ID: %s", awsAdapter.ClusterID())
 	log.Printf("\tvpc id: %s", awsAdapter.VpcID())
@@ -176,30 +160,15 @@
 	log.Printf("\tprivate subnet ids: %s", awsAdapter.PrivateSubnetIDs())
 	log.Printf("\tpublic subnet ids: %s", awsAdapter.PublicSubnetIDs())
 
+	go serveMetrics(metricsAddress)
 	quitCH := make(chan struct{})
 	go startPolling(quitCH, certificatesProvider, awsAdapter, kubeAdapter, pollingInterval)
 	<-quitCH
 
 	log.Printf("terminating %s", os.Args[0])
-=======
-	log.Printf("\tkubernetes API server: %s\n", apiServerBaseURL)
-	log.Printf("\tCluster ID: %s\n", awsAdapter.ClusterID())
-	log.Printf("\tvpc id: %s\n", awsAdapter.VpcID())
-	log.Printf("\tinstance id: %s\n", awsAdapter.InstanceID())
-	log.Printf("\tauto scaling group name: %s\n", awsAdapter.AutoScalingGroupName())
-	log.Printf("\tsecurity group id: %s\n", awsAdapter.SecurityGroupID())
-	log.Printf("\tprivate subnet ids: %s\n", awsAdapter.PrivateSubnetIDs())
-	log.Printf("\tpublic subnet ids: %s\n", awsAdapter.PublicSubnetIDs())
-
-	go serveMetrics(metricsAddress)
-	go startPolling(awsAdapter, kubeAdapter, pollingInterval)
-	<-waitForTerminationSignals(syscall.SIGINT, syscall.SIGTERM, syscall.SIGQUIT)
-
-	log.Printf("terminating %s\n", os.Args[0])
 }
 
 func serveMetrics(address string) {
 	http.Handle("/metrics", promhttp.Handler())
 	log.Fatal(http.ListenAndServe(address, nil))
->>>>>>> 6c8fc9e1
 }