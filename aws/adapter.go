package aws

import (
	"errors"
	"time"

	"github.com/aws/aws-sdk-go/aws"
	"github.com/aws/aws-sdk-go/aws/client"
	"github.com/aws/aws-sdk-go/aws/ec2metadata"
	"github.com/aws/aws-sdk-go/aws/session"
	"github.com/aws/aws-sdk-go/service/acm"
<<<<<<< HEAD
	"github.com/aws/aws-sdk-go/service/acm/acmiface"
=======
>>>>>>> 602e0754
	"github.com/aws/aws-sdk-go/service/autoscaling"
	"github.com/aws/aws-sdk-go/service/autoscaling/autoscalingiface"
	"github.com/aws/aws-sdk-go/service/ec2"
	"github.com/aws/aws-sdk-go/service/ec2/ec2iface"
	"github.com/aws/aws-sdk-go/service/elbv2"
	"github.com/aws/aws-sdk-go/service/elbv2/elbv2iface"
)

// An Adapter can be used to orchestrate and obtain information from Amazon Web Services.
type Adapter struct {
	ec2metadata     *ec2metadata.EC2Metadata
	ec2             ec2iface.EC2API
	elbv2           elbv2iface.ELBV2API
	autoscaling     autoscalingiface.AutoScalingAPI
	manifest        *manifest
	healthCheckPath string
	healthCheckPort uint16
<<<<<<< HEAD
	acm             acmiface.ACMAPI
	cc              *certificateCache
=======
	acm             *acm.ACM
>>>>>>> 602e0754
}

type manifest struct {
	securityGroup    *securityGroupDetails
	instance         *instanceDetails
	autoScalingGroup *autoScalingGroupDetails
	privateSubnets   []*subnetDetails
	publicSubnets    []*subnetDetails
}

const (
	clusterIDTag = "ClusterID"
	nameTag      = "Name"
	// GLOB is used in Glob() and corresponds to the X509 CN/AlternateName wildcard char
	GLOB = "*"
)

var (
	// ErrSecurityGroupNotFound is used to signal that the required security group couldn't be found.
	ErrMissingSecurityGroup = errors.New("required security group was not found")
	// ErrLoadBalancerNotFound is used to signal that a given load balancer was not found.
	ErrLoadBalancerNotFound = errors.New("load balancer not found")
	// ErrMissingNameTag is used to signal that the Name tag on a given resource is missing.
	ErrMissingNameTag = errors.New("Name tag not found")
	// ErrMissingTag is used to signal that a tag on a given resource is missing.
	ErrMissingTag = errors.New("missing tag")
	// ErrNoSubnets is used to signal that no subnets were found in the current VPC
	ErrNoSubnets = errors.New("unable to find VPC subnets")
	// ErrMissingAutoScalingGroupTag is used to signal that the auto scaling group tag is not present in the list of tags.
	ErrMissingAutoScalingGroupTag = errors.New(`instance is missing the "` + autoScalingGroupNameTag + `" tag`)
	// ErrNoMatchingCertificateFound is used if there is no matching ACM certificate found
	ErrNoMatchingCertificateFound = errors.New("skipper-ingress-controller: no matching ACM certificate found")
)

// NewAdapter returns a new Adapter that can be used to orchestrate and obtain information from Amazon Web Services.
// Before returning there is a discovery process for VPC and EC2 details. It tries to find the TargetGroup and
// Security Group that should be used for newly created LoadBalancers. If any of those critical steps fail
// an appropriate error is returned.
func NewAdapter(healthCheckPath string, healthCheckPort uint16, certUpdateInterval time.Duration) (*Adapter, error) {
	p := session.Must(session.NewSession())
	return newAdapterWithCfgProvider(p, healthCheckPath, healthCheckPort, certUpdateInterval)
}

func newAdapterWithCfgProvider(p client.ConfigProvider, path string, port uint16, certUpdateInterval time.Duration) (adapter *Adapter, err error) {
	adapter = &Adapter{
		elbv2:           elbv2.New(p),
		ec2:             ec2.New(p),
		ec2metadata:     ec2metadata.New(p),
		autoscaling:     autoscaling.New(p),
		healthCheckPath: path,
		healthCheckPort: port,
		acm:             acm.New(p),
<<<<<<< HEAD
		cc:              adapter.NewAcm(certUpdateInterval),
=======
>>>>>>> 602e0754
	}

	adapter.manifest, err = buildManifest(adapter)
	if err != nil {
		return nil, err
	}

	return
}

func (a *Adapter) NewAcm(certUpdateInterval time.Duration) *certificateCache {
	cc := NewCertCache(a.acm)
	cc.InitCertCache(certUpdateInterval)
	return cc
}

func (a *Adapter) GetCerts() []*acm.CertificateDetail {
	return a.cc.GetCachedCerts()
}

func (a *Adapter) FindBestMatchingCertifcate(certs []*acm.CertificateDetail, hostname string) (*acm.CertificateDetail, error) {
	return FindBestMatchingCertifcate(certs, hostname)
}

// StackName returns the Name tag that all resources created by the same CloudFormation stack share. It's taken from
// The current ec2 instance.
func (a *Adapter) StackName() string {
	return a.manifest.instance.name()
}

// StackName returns the ClusterID tag that all resources from the same Kubernetes cluster share. It's taken from
// The current ec2 instance.
func (a *Adapter) ClusterID() string {
	return a.manifest.instance.clusterID()
}

// VpcID returns the VPC ID the current node belongs to.
func (a *Adapter) VpcID() string {
	return a.manifest.instance.vpcID
}

// InstanceID returns the instance ID the current node is running on.
func (a *Adapter) InstanceID() string {
	return a.manifest.instance.id
}

// AutoScalingGroupName returns the name of the Auto Scaling Group the current node belongs to
func (a *Adapter) AutoScalingGroupName() string {
	return a.manifest.autoScalingGroup.name
}

// SecurityGroupID returns the security group ID that should be used to create Load Balancers.
func (a *Adapter) SecurityGroupID() string {
	return a.manifest.securityGroup.id
}

// PrivateSubnetIDs returns a slice with the private subnet IDs discovered by the adapter.
func (a *Adapter) PrivateSubnetIDs() []string {
	return getSubnetIDs(a.manifest.privateSubnets)
}

// PublicSubnetIDs returns a slice with the public subnet IDs discovered by the adapter.
func (a *Adapter) PublicSubnetIDs() []string {
	return getSubnetIDs(a.manifest.publicSubnets)
}

// FindLoadBalancerWithCertificateID looks up for the first Application Load Balancer with, at least, 1 listener with
// the certificateARN. Order is not guaranteed and depends only on the AWS SDK result order.
func (a *Adapter) FindLoadBalancerWithCertificateID(certificateARN string) (*LoadBalancer, error) {
	return findManagedLBWithCertificateID(a.elbv2, a.ClusterID(), certificateARN)
}

// FindManagedLoadBalancers returns all ALBs containing the controller management tags for the current cluster.
func (a *Adapter) FindManagedLoadBalancers() ([]*LoadBalancer, error) {
	lbs, err := findManagedLoadBalancers(a.elbv2, a.ClusterID())
	if err != nil {
		return nil, err
	}
	return lbs, nil
}

// CreateLoadBalancer creates a new Application Load Balancer with an HTTPS listener using the certificate with the
// certificateARN argument. It will forward all requests to the target group discovered by the Adapter.
func (a *Adapter) CreateLoadBalancer(certificateARN string) (*LoadBalancer, error) {
	// only internet-facing for now. Maybe we need a separate SG for internal vs internet-facing
	spec := &createLoadBalancerSpec{
		scheme:          elbv2.LoadBalancerSchemeEnumInternetFacing,
		certificateARN:  certificateARN,
		securityGroupID: a.SecurityGroupID(),
		stackName:       a.StackName(),
		subnets:         a.PublicSubnetIDs(),
		vpcID:           a.VpcID(),
		clusterID:       a.ClusterID(),
		healthCheck: healthCheck{
			path: a.healthCheckPath,
			port: a.healthCheckPort,
		},
	}
	var (
		lb  *LoadBalancer
		err error
	)

	lb, err = createLoadBalancer(a.elbv2, spec)
	if err != nil {
		return nil, err
	}

	if err := attachTargetGroupToAutoScalingGroup(a.autoscaling, lb.listeners.targetGroupARN, a.AutoScalingGroupName()); err != nil {
		// TODO: delete previously created load balancer?
		return nil, err
	}
	return lb, nil
}

// GetCerts returns a list of acm Certifcates filtered by
// CertificateStatuses
// https://docs.aws.amazon.com/acm/latest/APIReference/API_ListCertificates.html#API_ListCertificates_RequestSyntax
func (a *Adapter) GetCerts() ([]*acm.CertificateSummary, error) {
	maxItems := aws.Int64(10)

	params := &acm.ListCertificatesInput{
		CertificateStatuses: []*string{
			aws.String("ISSUED"), // Required
		},
		MaxItems: maxItems,
	}
	resp, err := a.acm.ListCertificates(params)
	if err != nil {
		return nil, err
	}
	certList := resp.CertificateSummaryList

	// more certs if NextToken set in response, use pagination to get more
	for resp.NextToken != nil {
		params = &acm.ListCertificatesInput{
			CertificateStatuses: []*string{
				aws.String("ISSUED"),
			},
			MaxItems:  maxItems,
			NextToken: resp.NextToken,
		}
		resp, err = a.acm.ListCertificates(params)
		if err != nil {
			return nil, err
		}

		for _, cert := range resp.CertificateSummaryList {
			certList = append(certList, cert)
		}
	}

	return certList, nil
}

func getSubnetIDs(snds []*subnetDetails) []string {
	ret := make([]string, len(snds))
	for i, snd := range snds {
		ret[i] = snd.id
	}
	return ret
}

func buildManifest(awsAdapter *Adapter) (*manifest, error) {
	var err error

	myID, err := awsAdapter.ec2metadata.GetMetadata("instance-id")
	if err != nil {
		return nil, err
	}
	instanceDetails, err := getInstanceDetails(awsAdapter.ec2, myID)
	if err != nil {
		return nil, err
	}

	autoScalingGroupName, err := getAutoScalingGroupName(instanceDetails.tags)
	if err != nil {
		return nil, err
	}
	autoScalingGroupDetails, err := getAutoScalingGroupByName(awsAdapter.autoscaling, autoScalingGroupName)
	if err != nil {
		return nil, err
	}

	stackName := instanceDetails.name()

	securityGroupDetails, err := findSecurityGroupWithNameTag(awsAdapter.ec2, stackName)
	if err != nil {
		return nil, err
	}

	subnets, err := getSubnets(awsAdapter.ec2, instanceDetails.vpcID)
	if err != nil {
		return nil, err
	}
	if len(subnets) == 0 {
		return nil, ErrNoSubnets
	}

	var (
		priv []*subnetDetails
		pub  []*subnetDetails
	)

	for _, subnet := range subnets {
		if subnet.public {
			pub = append(pub, subnet)
		} else {
			priv = append(priv, subnet)
		}
	}

	return &manifest{
		securityGroup:    securityGroupDetails,
		instance:         instanceDetails,
		autoScalingGroup: autoScalingGroupDetails,
		privateSubnets:   priv,
		publicSubnets:    pub,
	}, nil
}

func (a *Adapter) DeleteLoadBalancer(loadBalancer *LoadBalancer) error {
	targetGroupARN := loadBalancer.listeners.targetGroupARN
	if loadBalancer.listeners.https != nil {
		if err := deleteListener(a.elbv2, loadBalancer.listeners.https.arn); err != nil {
			return err
		}
	}

	if loadBalancer.listeners.http != nil {
		if err := deleteListener(a.elbv2, loadBalancer.listeners.http.arn); err != nil {
			return err
		}
	}

	if err := detachTargetGroupFromAutoScalingGroup(a.autoscaling, targetGroupARN, a.manifest.autoScalingGroup.name); err != nil {
		return err
	}

	if err := deleteTargetGroup(a.elbv2, targetGroupARN); err != nil {
		return err
	}

	if err := deleteLoadBalancer(a.elbv2, loadBalancer.arn); err != nil {
		return err
	}

	return nil
}

func getNameTag(tags map[string]string) (string, error) {
	if name, err := getTag(tags, "Name"); err == nil {
		return name, nil
	}
	return "<no name tag>", ErrMissingNameTag
}

func getTag(tags map[string]string, tagName string) (string, error) {
	if name, has := tags[tagName]; has {
		return name, nil
	}
	return "<missing tag>", ErrMissingTag
}<|MERGE_RESOLUTION|>--- conflicted
+++ resolved
@@ -9,10 +9,7 @@
 	"github.com/aws/aws-sdk-go/aws/ec2metadata"
 	"github.com/aws/aws-sdk-go/aws/session"
 	"github.com/aws/aws-sdk-go/service/acm"
-<<<<<<< HEAD
 	"github.com/aws/aws-sdk-go/service/acm/acmiface"
-=======
->>>>>>> 602e0754
 	"github.com/aws/aws-sdk-go/service/autoscaling"
 	"github.com/aws/aws-sdk-go/service/autoscaling/autoscalingiface"
 	"github.com/aws/aws-sdk-go/service/ec2"
@@ -30,12 +27,9 @@
 	manifest        *manifest
 	healthCheckPath string
 	healthCheckPort uint16
-<<<<<<< HEAD
 	acm             acmiface.ACMAPI
 	cc              *certificateCache
-=======
 	acm             *acm.ACM
->>>>>>> 602e0754
 }
 
 type manifest struct {
@@ -88,10 +82,7 @@
 		healthCheckPath: path,
 		healthCheckPort: port,
 		acm:             acm.New(p),
-<<<<<<< HEAD
 		cc:              adapter.NewAcm(certUpdateInterval),
-=======
->>>>>>> 602e0754
 	}
 
 	adapter.manifest, err = buildManifest(adapter)
