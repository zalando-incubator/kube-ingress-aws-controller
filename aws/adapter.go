--- conflicted
+++ resolved
@@ -638,46 +638,12 @@
 
 	// update ASGs (create new map to get rid of deleted ASGs)
 	newAutoScalingGroups := make(map[string]*autoScalingGroupDetails)
-<<<<<<< HEAD
 	fetchedAutoScalingGroups, err := getAutoScalingGroups(a.autoscaling)
 	if err != nil {
 		log.Printf("failed fetching Auto Scaling Groups details: %v", err)
 	} else {
 		for name, asg := range fetchedAutoScalingGroups {
 			newAutoScalingGroups[name] = asg
-=======
-	autoScalingGroupsToFetchMap := make(map[string]bool)
-	for instanceID, details := range a.ec2Details {
-		asgName, err := getAutoScalingGroupName(details.tags)
-		if err != nil {
-			// Instance is not in ASG, save in single instances list.
-			a.singleInstances[instanceID] = details
-			continue
-		}
-		if _, ok := newAutoScalingGroups[asgName]; !ok {
-			if _, ok := a.autoScalingGroups[asgName]; ok {
-				newAutoScalingGroups[asgName] = a.autoScalingGroups[asgName]
-			} else {
-				// Save ASGs that have to be loaded to load all of them in one API call
-				autoScalingGroupsToFetchMap[asgName] = true
-			}
-		}
-	}
-
-	autoScalingGroupsToFetch := make([]string, 0, len(autoScalingGroupsToFetchMap))
-	for asgName := range autoScalingGroupsToFetchMap {
-		autoScalingGroupsToFetch = append(autoScalingGroupsToFetch, asgName)
-	}
-
-	if len(autoScalingGroupsToFetch) != 0 {
-		fetchedAutoScalingGroups, err := getAutoScalingGroupsByName(a.autoscaling, autoScalingGroupsToFetch)
-		if err != nil {
-			log.Errorf("failed fetching Auto Scaling Groups details: %v", err)
-		} else {
-			for name, asg := range fetchedAutoScalingGroups {
-				newAutoScalingGroups[name] = asg
-			}
->>>>>>> d9361659
 		}
 	}
 
