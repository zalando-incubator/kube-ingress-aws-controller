package aws

import (
	"crypto/sha1"
	"fmt"
	"log"
	"regexp"
	"strings"

	"encoding/hex"

	"encoding/binary"
	"errors"
	"github.com/aws/aws-sdk-go/aws"
	"github.com/aws/aws-sdk-go/service/elbv2"
	"github.com/aws/aws-sdk-go/service/elbv2/elbv2iface"
)

// LoadBalancer is a simple wrapper around an AWS Load Balancer details.
type LoadBalancer struct {
	name      string
	arn       string
	dnsName   string
	listeners *loadBalancerListeners
}

// Name returns the load balancer friendly name.
func (lb *LoadBalancer) Name() string {
	return lb.name
}

// ARN returns the load balancer ARN.
func (lb *LoadBalancer) ARN() string {
	return lb.arn
}

// DNSName returns the FQDN for the load balancer. It's usually prefixed by its Name.
func (lb *LoadBalancer) DNSName() string {
	return lb.dnsName
}

func (lb *LoadBalancer) CertificateARN() string {
	if lb.listeners == nil || lb.listeners.https == nil {
		return ""
	}
	return lb.listeners.https.certificateARN
}

type loadBalancerListeners struct {
	http           *loadBalancerListener
	https          *loadBalancerListener
	targetGroupARN string
}

type loadBalancerListener struct {
	port           int64
	arn            string
	certificateARN string
}

const (
	kubernetesCreatorTag   = "kubernetes:application"
	kubernetesCreatorValue = "kube-ingress-aws-controller"
)

func findManagedLBWithCertificateID(elbv2 elbv2iface.ELBV2API, clusterID string, certificateARN string) (*LoadBalancer, error) {
	lbs, err := findManagedLoadBalancers(elbv2, clusterID)
	if err != nil {
		return nil, err
	}
	for _, lb := range lbs {
		if lb.CertificateARN() == certificateARN {
			return lb, nil
		}
	}
	return nil, nil
}

type createLoadBalancerSpec struct {
	name            string
	scheme          string
	subnets         []string
	certificateARN  string
	securityGroupID string
	stackName       string
	clusterID       string
	vpcID           string
	healthCheck     healthCheck
}

type healthCheck struct {
	path string
	port uint16
}

func createLoadBalancer(svc elbv2iface.ELBV2API, spec *createLoadBalancerSpec) (*LoadBalancer, error) {
	var name = normalizeLoadBalancerName(spec.clusterID, spec.certificateARN)
	params := &elbv2.CreateLoadBalancerInput{
		Name:    aws.String(name),
		Subnets: aws.StringSlice(spec.subnets),
		Scheme:  aws.String(spec.scheme),
		SecurityGroups: []*string{
			aws.String(spec.securityGroupID),
		},
		Tags: []*elbv2.Tag{
			{
				Key:   aws.String(nameTag),
				Value: aws.String(name),
			},
			{
				Key:   aws.String(clusterIDTag),
				Value: aws.String(spec.clusterID),
			},
			{
				Key:   aws.String(kubernetesCreatorTag),
				Value: aws.String(kubernetesCreatorValue),
			},
		},
	}
	resp, err := svc.CreateLoadBalancer(params)

	if err != nil {
		return nil, err
	}

	if len(resp.LoadBalancers) < 1 {
		return nil, errors.New("request to create ALB succeeded but returned no items")
	}

	newLoadBalancer := resp.LoadBalancers[0]
	loadBalancerARN := aws.StringValue(newLoadBalancer.LoadBalancerArn)
	// TODO: if any of the following fail, should we delete the just created LB?
	targetGroupARN, err := createDefaultTargetGroup(svc, name, spec.vpcID, spec.healthCheck)
<<<<<<< HEAD
	if err != nil {
		return nil, err
	}
	newListener, err := createListener(svc, loadBalancerARN, targetGroupARN, spec.certificateARN)
=======
	newHTTPSListener, err := createListener(svc, loadBalancerARN, targetGroupARN, 443, elbv2.ProtocolEnumHttps, spec.certificateARN)
	if err != nil {
		// TODO: delete just created LB?
		return nil, err
	}
	newHTTPListener, err := createListener(svc, loadBalancerARN, targetGroupARN, 80, elbv2.ProtocolEnumHttp, "")
>>>>>>> aaaa9f71
	if err != nil {
		return nil, err
	}

	return &LoadBalancer{
		arn:     loadBalancerARN,
		name:    name,
		dnsName: aws.StringValue(newLoadBalancer.DNSName),
		listeners: &loadBalancerListeners{
			https:          newHTTPSListener,
			http:           newHTTPListener,
			targetGroupARN: targetGroupARN,
		},
	}, nil
}

// Hash ARN, keep last 7 hex chars
// Prepend 24 chars from normalized ClusterID with a '-' in between
// Normalization of ClusterID should replace all non valid chars
// Valid sets: a-z,A-Z,0-9,-
// Replacement char: -
// Squeeze and strip from beginning and/or end
var (
	normalizationRegex = regexp.MustCompile("[^A-Za-z0-9-]+")
	squeezeDashesRegex = regexp.MustCompile("[-]{2,}")
)

const (
	shortHashLen    = 7
	maxClusterIDLen = 24
)

const emptyARN = 0xBADA55

func normalizeLoadBalancerName(clusterID string, certificateARN string) string {
	hasher := sha1.New()
	if certificateARN == "" {
		binary.Write(hasher, binary.BigEndian, emptyARN)
	} else {
		hasher.Write([]byte(certificateARN))
	}
	hash := strings.ToLower(hex.EncodeToString(hasher.Sum(nil)))
	hashLen := len(hash)
	if hashLen > shortHashLen {
		hash = hash[hashLen-shortHashLen:]
	}

	normalizedClusterID := squeezeDashesRegex.ReplaceAllString(
		normalizationRegex.ReplaceAllString(clusterID, "-"), "-")
	lenClusterID := len(normalizedClusterID)
	normalizedClusterID = strings.Trim(normalizedClusterID, "-")
	if lenClusterID > maxClusterIDLen {
		normalizedClusterID = normalizedClusterID[lenClusterID-maxClusterIDLen:]
	}

	return fmt.Sprintf("%s-%s", normalizedClusterID, hash)
}

func createDefaultTargetGroup(alb elbv2iface.ELBV2API, name string, vpcID string, hc healthCheck) (string, error) {
	params := &elbv2.CreateTargetGroupInput{
		HealthCheckPath: aws.String(hc.path),
		Port:            aws.Int64(int64(hc.port)),
		Protocol:        aws.String(elbv2.ProtocolEnumHttp),
		VpcId:           aws.String(vpcID),
		Name:            aws.String(name),
	}
	resp, err := alb.CreateTargetGroup(params)
	if err != nil {
		return "", err
	}

	if len(resp.TargetGroups) < 1 {
		return "", errors.New("request to create default Target Group succeeded but returned no items")
	}

	return aws.StringValue(resp.TargetGroups[0].TargetGroupArn), nil
}

func createListener(alb elbv2iface.ELBV2API, loadBalancerARN string, targetGroupARN string, port int64, protocol string, certificateARN string) (*loadBalancerListener, error) {
	var certificates []*elbv2.Certificate

	if protocol == elbv2.ProtocolEnumHttps {
		certificates = []*elbv2.Certificate{
			{
				CertificateArn: aws.String(certificateARN),
			},
		}
	}

	params := &elbv2.CreateListenerInput{
		Certificates:    certificates,
		LoadBalancerArn: aws.String(loadBalancerARN),
		Port:            aws.Int64(port),
		Protocol:        aws.String(protocol),
		DefaultActions: []*elbv2.Action{
			{
				TargetGroupArn: aws.String(targetGroupARN),
				Type:           aws.String(elbv2.ActionTypeEnumForward),
			},
		},
	}

	resp, err := alb.CreateListener(params)
	if err != nil {
		return nil, err
	}
	if len(resp.Listeners) < 1 {
		return nil, errors.New("request to create Listener succeeded but returned no items")
	}
	l := resp.Listeners[0]
	return &loadBalancerListener{
		arn:            aws.StringValue(l.ListenerArn),
		port:           aws.Int64Value(l.Port),
		certificateARN: certificateARN,
	}, nil
}

func findManagedLoadBalancers(svc elbv2iface.ELBV2API, clusterID string) ([]*LoadBalancer, error) {
	resp, err := svc.DescribeLoadBalancers(nil)
	if err != nil {
		return nil, err
	}

	if len(resp.LoadBalancers) == 0 {
		return nil, ErrLoadBalancerNotFound
	}

	loadBalancerARNs := make([]*string, len(resp.LoadBalancers))
	for i, lb := range resp.LoadBalancers {
		loadBalancerARNs[i] = lb.LoadBalancerArn
	}

	params := &elbv2.DescribeTagsInput{ResourceArns: loadBalancerARNs}
	r, err := svc.DescribeTags(params)
	if err != nil {
		return nil, err
	}

	var loadBalancers []*LoadBalancer

	for _, lb := range resp.LoadBalancers {
		for _, td := range r.TagDescriptions {
			tags := convertElbv2Tags(td.Tags)
			if isManagedLoadBalancer(tags, clusterID) {
				loadBalancerARN := aws.StringValue(td.ResourceArn)
				listeners, err := getListeners(svc, loadBalancerARN)
				if err != nil {
					log.Printf("failed to describe listeners for load balancer ARN %q: %v\n", loadBalancerARN, err)
					continue
				}

				listener, certARN := findFirstListenerWithAnyCertificate(listeners)
				if listener == nil {
					log.Printf("load balancer ARN %q has no certificates\n", loadBalancerARN)
					continue
				}
				if len(listener.DefaultActions) < 1 {
					log.Printf("load balancer %q doesn't have the default target group", loadBalancerARN)
					continue
				}
				if aws.StringValue(lb.LoadBalancerArn) == loadBalancerARN {
					loadBalancers = append(loadBalancers, &LoadBalancer{
						name:    aws.StringValue(lb.LoadBalancerName),
						dnsName: aws.StringValue(lb.DNSName),
						arn:     aws.StringValue(td.ResourceArn),
						listeners: &loadBalancerListeners{
							https: &loadBalancerListener{
								port:           aws.Int64Value(listener.Port),
								arn:            aws.StringValue(listener.ListenerArn),
								certificateARN: certARN,
							},
							targetGroupARN: aws.StringValue(listener.DefaultActions[0].TargetGroupArn),
						},
					})
				}

			}
		}
	}
	return loadBalancers, err
}

func getListeners(alb elbv2iface.ELBV2API, loadBalancerARN string) ([]*elbv2.Listener, error) {
	// TODO: paged results
	params := &elbv2.DescribeListenersInput{
		LoadBalancerArn: aws.String(loadBalancerARN),
	}
	resp, err := alb.DescribeListeners(params)
	if err != nil {
		return nil, err
	}
	return resp.Listeners, nil
}

func findFirstListenerWithAnyCertificate(listeners []*elbv2.Listener) (*elbv2.Listener, string) {
	for _, l := range listeners {
		for _, c := range l.Certificates {
			if arn := aws.StringValue(c.CertificateArn); arn != "" {
				return l, arn
			}
		}
	}
	return nil, ""
}

func isManagedLoadBalancer(tags map[string]string, clusterID string) bool {
	if tags[kubernetesCreatorTag] != kubernetesCreatorValue {
		return false
	}
	if tags[clusterIDTag] != clusterID {
		return false
	}
	return true
}

func convertElbv2Tags(tags []*elbv2.Tag) map[string]string {
	ret := make(map[string]string)
	for _, tag := range tags {
		ret[aws.StringValue(tag.Key)] = aws.StringValue(tag.Value)
	}
	return ret
}

func deleteLoadBalancer(svc elbv2iface.ELBV2API, loadBalancerARN string) error {
	params := &elbv2.DeleteLoadBalancerInput{LoadBalancerArn: aws.String(loadBalancerARN)}
	_, err := svc.DeleteLoadBalancer(params)
	if err != nil {
		return err
	}
	return nil
}

func deleteTargetGroup(svc elbv2iface.ELBV2API, targetGroupARN string) error {
	params := &elbv2.DeleteTargetGroupInput{TargetGroupArn: aws.String(targetGroupARN)}
	_, err := svc.DeleteTargetGroup(params)
	if err != nil {
		return err
	}
	return nil
}

func deleteListener(svc elbv2iface.ELBV2API, listenerARN string) error {
	params := &elbv2.DeleteListenerInput{ListenerArn: aws.String(listenerARN)}
	_, err := svc.DeleteListener(params)
	if err != nil {
		return err
	}
	return nil
}<|MERGE_RESOLUTION|>--- conflicted
+++ resolved
@@ -131,19 +131,16 @@
 	loadBalancerARN := aws.StringValue(newLoadBalancer.LoadBalancerArn)
 	// TODO: if any of the following fail, should we delete the just created LB?
 	targetGroupARN, err := createDefaultTargetGroup(svc, name, spec.vpcID, spec.healthCheck)
-<<<<<<< HEAD
-	if err != nil {
-		return nil, err
-	}
-	newListener, err := createListener(svc, loadBalancerARN, targetGroupARN, spec.certificateARN)
-=======
+	if err != nil {
+		return nil, err
+	}
+  
 	newHTTPSListener, err := createListener(svc, loadBalancerARN, targetGroupARN, 443, elbv2.ProtocolEnumHttps, spec.certificateARN)
 	if err != nil {
-		// TODO: delete just created LB?
-		return nil, err
-	}
+		return nil, err
+	}
+  
 	newHTTPListener, err := createListener(svc, loadBalancerARN, targetGroupARN, 80, elbv2.ProtocolEnumHttp, "")
->>>>>>> aaaa9f71
 	if err != nil {
 		return nil, err
 	}
