package aws

import (
	"crypto/sha1"
	"fmt"
	"log"
	"regexp"
	"strings"

	"encoding/hex"

	"encoding/binary"
	"errors"
	"github.com/aws/aws-sdk-go/aws"
	"github.com/aws/aws-sdk-go/service/elbv2"
	"github.com/aws/aws-sdk-go/service/elbv2/elbv2iface"
)

// LoadBalancer is a simple wrapper around an AWS Load Balancer details.
type LoadBalancer struct {
	name      string
	arn       string
	dnsName   string
	listeners *loadBalancerListeners
}

// Name returns the load balancer friendly name.
func (lb *LoadBalancer) Name() string {
	return lb.name
}

// ARN returns the load balancer ARN.
func (lb *LoadBalancer) ARN() string {
	return lb.arn
}

// DNSName returns the FQDN for the load balancer. It's usually prefixed by its Name.
func (lb *LoadBalancer) DNSName() string {
	return lb.dnsName
}

func (lb *LoadBalancer) CertificateARN() string {
	if lb.listeners == nil || lb.listeners.https == nil {
		return ""
	}
	return lb.listeners.https.certificateARN
}

type loadBalancerListeners struct {
	http           *loadBalancerListener
	https          *loadBalancerListener
	targetGroupARN string
}

type loadBalancerListener struct {
	port           int64
	arn            string
	certificateARN string
}

const (
	kubernetesCreatorTag   = "kubernetes:application"
	kubernetesCreatorValue = "kube-ingress-aws-controller"
	httpListenerPort       = 80
	httpsListenerPort      = 443
)

func findManagedLBWithCertificateID(elbv2 elbv2iface.ELBV2API, clusterID string, certificateARN string) (*LoadBalancer, error) {
	lbs, err := findManagedLoadBalancers(elbv2, clusterID)
	if err != nil {
		return nil, err
	}
	for _, lb := range lbs {
		if lb.CertificateARN() == certificateARN {
			return lb, nil
		}
	}
	return nil, nil
}

type createLoadBalancerSpec struct {
	name            string
	scheme          string
	subnets         []string
	certificateARN  string
	securityGroupID string
	stackName       string
	clusterID       string
	vpcID           string
	healthCheck     healthCheck
}

type healthCheck struct {
	path string
	port uint16
}

func createLoadBalancer(svc elbv2iface.ELBV2API, spec *createLoadBalancerSpec) (*LoadBalancer, error) {
	var name = normalizeLoadBalancerName(spec.clusterID, spec.certificateARN)
	params := &elbv2.CreateLoadBalancerInput{
		Name:    aws.String(name),
		Subnets: aws.StringSlice(spec.subnets),
		Scheme:  aws.String(spec.scheme),
		SecurityGroups: []*string{
			aws.String(spec.securityGroupID),
		},
		Tags: []*elbv2.Tag{
			{
				Key:   aws.String(nameTag),
				Value: aws.String(name),
			},
			{
				Key:   aws.String(clusterIDTag),
				Value: aws.String(spec.clusterID),
			},
			{
				Key:   aws.String(kubernetesCreatorTag),
				Value: aws.String(kubernetesCreatorValue),
			},
		},
	}
	resp, err := svc.CreateLoadBalancer(params)

	if err != nil {
		return nil, err
	}

	if len(resp.LoadBalancers) < 1 {
		return nil, errors.New("request to create ALB succeeded but returned no items")
	}

	newLoadBalancer := resp.LoadBalancers[0]
	loadBalancerARN := aws.StringValue(newLoadBalancer.LoadBalancerArn)
	// TODO: if any of the following fail, should we delete the just created LB?
	targetGroupARN, err := createDefaultTargetGroup(svc, name, spec.vpcID, spec.healthCheck)
<<<<<<< HEAD
	if err != nil {
		return nil, err
	}
  
	newHTTPSListener, err := createListener(svc, loadBalancerARN, targetGroupARN, 443, elbv2.ProtocolEnumHttps, spec.certificateARN)
=======
	newHTTPSListener, err := createListener(svc, loadBalancerARN, targetGroupARN, httpsListenerPort, elbv2.ProtocolEnumHttps, spec.certificateARN)
>>>>>>> 7d12386e
	if err != nil {
		return nil, err
	}
<<<<<<< HEAD
  
	newHTTPListener, err := createListener(svc, loadBalancerARN, targetGroupARN, 80, elbv2.ProtocolEnumHttp, "")
=======
	newHTTPListener, err := createListener(svc, loadBalancerARN, targetGroupARN, httpListenerPort, elbv2.ProtocolEnumHttp, "")
>>>>>>> 7d12386e
	if err != nil {
		return nil, err
	}

	return &LoadBalancer{
		arn:     loadBalancerARN,
		name:    name,
		dnsName: aws.StringValue(newLoadBalancer.DNSName),
		listeners: &loadBalancerListeners{
			https:          newHTTPSListener,
			http:           newHTTPListener,
			targetGroupARN: targetGroupARN,
		},
	}, nil
}

// Hash ARN, keep last 7 hex chars
// Prepend 24 chars from normalized ClusterID with a '-' in between
// Normalization of ClusterID should replace all non valid chars
// Valid sets: a-z,A-Z,0-9,-
// Replacement char: -
// Squeeze and strip from beginning and/or end
var (
	normalizationRegex = regexp.MustCompile("[^A-Za-z0-9-]+")
	squeezeDashesRegex = regexp.MustCompile("[-]{2,}")
)

const (
	shortHashLen    = 7
	maxClusterIDLen = 24
)

const emptyARN = 0xBADA55

func normalizeLoadBalancerName(clusterID string, certificateARN string) string {
	hasher := sha1.New()
	if certificateARN == "" {
		binary.Write(hasher, binary.BigEndian, emptyARN)
	} else {
		hasher.Write([]byte(certificateARN))
	}
	hash := strings.ToLower(hex.EncodeToString(hasher.Sum(nil)))
	hashLen := len(hash)
	if hashLen > shortHashLen {
		hash = hash[hashLen-shortHashLen:]
	}

	normalizedClusterID := squeezeDashesRegex.ReplaceAllString(
		normalizationRegex.ReplaceAllString(clusterID, "-"), "-")
	lenClusterID := len(normalizedClusterID)
	normalizedClusterID = strings.Trim(normalizedClusterID, "-")
	if lenClusterID > maxClusterIDLen {
		normalizedClusterID = normalizedClusterID[lenClusterID-maxClusterIDLen:]
	}

	return fmt.Sprintf("%s-%s", normalizedClusterID, hash)
}

func createDefaultTargetGroup(alb elbv2iface.ELBV2API, name string, vpcID string, hc healthCheck) (string, error) {
	params := &elbv2.CreateTargetGroupInput{
		HealthCheckPath: aws.String(hc.path),
		Port:            aws.Int64(int64(hc.port)),
		Protocol:        aws.String(elbv2.ProtocolEnumHttp),
		VpcId:           aws.String(vpcID),
		Name:            aws.String(name),
	}
	resp, err := alb.CreateTargetGroup(params)
	if err != nil {
		return "", err
	}

	if len(resp.TargetGroups) < 1 {
		return "", errors.New("request to create default Target Group succeeded but returned no items")
	}

	return aws.StringValue(resp.TargetGroups[0].TargetGroupArn), nil
}

func createListener(alb elbv2iface.ELBV2API, loadBalancerARN string, targetGroupARN string, port int64, protocol string, certificateARN string) (*loadBalancerListener, error) {
	var certificates []*elbv2.Certificate

	if protocol == elbv2.ProtocolEnumHttps {
		certificates = []*elbv2.Certificate{
			{
				CertificateArn: aws.String(certificateARN),
			},
		}
	}

	params := &elbv2.CreateListenerInput{
		Certificates:    certificates,
		LoadBalancerArn: aws.String(loadBalancerARN),
		Port:            aws.Int64(port),
		Protocol:        aws.String(protocol),
		DefaultActions: []*elbv2.Action{
			{
				TargetGroupArn: aws.String(targetGroupARN),
				Type:           aws.String(elbv2.ActionTypeEnumForward),
			},
		},
	}

	resp, err := alb.CreateListener(params)
	if err != nil {
		return nil, err
	}
	if len(resp.Listeners) < 1 {
		return nil, errors.New("request to create Listener succeeded but returned no items")
	}
	l := resp.Listeners[0]
	return &loadBalancerListener{
		arn:            aws.StringValue(l.ListenerArn),
		port:           aws.Int64Value(l.Port),
		certificateARN: certificateARN,
	}, nil
}

func findManagedLoadBalancers(svc elbv2iface.ELBV2API, clusterID string) ([]*LoadBalancer, error) {
	resp, err := svc.DescribeLoadBalancers(nil)
	if err != nil {
		return nil, err
	}

	if len(resp.LoadBalancers) == 0 {
		return nil, ErrLoadBalancerNotFound
	}

	loadBalancerARNs := make([]*string, len(resp.LoadBalancers))
	for i, lb := range resp.LoadBalancers {
		loadBalancerARNs[i] = lb.LoadBalancerArn
	}

	params := &elbv2.DescribeTagsInput{ResourceArns: loadBalancerARNs}
	r, err := svc.DescribeTags(params)
	if err != nil {
		return nil, err
	}

	var loadBalancers []*LoadBalancer

	for _, lb := range resp.LoadBalancers {
		for _, td := range r.TagDescriptions {
			tags := convertElbv2Tags(td.Tags)
			if isManagedLoadBalancer(tags, clusterID) {
				loadBalancerARN := aws.StringValue(td.ResourceArn)
				listeners, err := getListeners(svc, loadBalancerARN)
				if err != nil {
					log.Printf("failed to describe listeners for load balancer ARN %q: %v\n", loadBalancerARN, err)
					continue
				}

				listener, certARN := findFirstListenerWithAnyCertificate(listeners)
				if listener == nil {
					log.Printf("load balancer ARN %q has no certificates\n", loadBalancerARN)
					continue
				}
				if len(listener.DefaultActions) < 1 {
					log.Printf("load balancer %q doesn't have the default target group", loadBalancerARN)
					continue
				}
<<<<<<< HEAD
				if aws.StringValue(lb.LoadBalancerArn) == loadBalancerARN {
					loadBalancers = append(loadBalancers, &LoadBalancer{
=======
				if aws.StringValue(lb.LoadBalancerArn) == aws.StringValue(td.ResourceArn) {
					lb := &LoadBalancer{
>>>>>>> 7d12386e
						name:    aws.StringValue(lb.LoadBalancerName),
						dnsName: aws.StringValue(lb.DNSName),
						arn:     aws.StringValue(td.ResourceArn),
						listeners: &loadBalancerListeners{
							https: &loadBalancerListener{
								port:           aws.Int64Value(listener.Port),
								arn:            aws.StringValue(listener.ListenerArn),
								certificateARN: certARN,
							},
							targetGroupARN: aws.StringValue(listener.DefaultActions[0].TargetGroupArn),
						},
					}

					httpListener := findHTTPListener(listeners)
					if httpListener != nil {
						lb.listeners.http = &loadBalancerListener{
							port: aws.Int64Value(httpListener.Port),
							arn:  aws.StringValue(httpListener.ListenerArn),
						}
					}

					loadBalancers = append(loadBalancers, lb)
				}
			}
		}
	}
	return loadBalancers, err
}

func getListeners(alb elbv2iface.ELBV2API, loadBalancerARN string) ([]*elbv2.Listener, error) {
	// TODO: paged results
	params := &elbv2.DescribeListenersInput{
		LoadBalancerArn: aws.String(loadBalancerARN),
	}
	resp, err := alb.DescribeListeners(params)
	if err != nil {
		return nil, err
	}
	return resp.Listeners, nil
}

func findFirstListenerWithAnyCertificate(listeners []*elbv2.Listener) (*elbv2.Listener, string) {
	for _, l := range listeners {
		for _, c := range l.Certificates {
			if arn := aws.StringValue(c.CertificateArn); arn != "" {
				return l, arn
			}
		}
	}
	return nil, ""
}

// finds HTTP listener from a list of listeners based on port and protocol.
func findHTTPListener(listeners []*elbv2.Listener) *elbv2.Listener {
	for _, l := range listeners {
		if aws.Int64Value(l.Port) == httpListenerPort &&
			aws.StringValue(l.Protocol) == elbv2.ProtocolEnumHttp {
			return l
		}
	}
	return nil
}

func isManagedLoadBalancer(tags map[string]string, clusterID string) bool {
	if tags[kubernetesCreatorTag] != kubernetesCreatorValue {
		return false
	}
	if tags[clusterIDTag] != clusterID {
		return false
	}
	return true
}

func convertElbv2Tags(tags []*elbv2.Tag) map[string]string {
	ret := make(map[string]string)
	for _, tag := range tags {
		ret[aws.StringValue(tag.Key)] = aws.StringValue(tag.Value)
	}
	return ret
}

func deleteLoadBalancer(svc elbv2iface.ELBV2API, loadBalancerARN string) error {
	params := &elbv2.DeleteLoadBalancerInput{LoadBalancerArn: aws.String(loadBalancerARN)}
	_, err := svc.DeleteLoadBalancer(params)
	if err != nil {
		return err
	}
	return nil
}

func deleteTargetGroup(svc elbv2iface.ELBV2API, targetGroupARN string) error {
	params := &elbv2.DeleteTargetGroupInput{TargetGroupArn: aws.String(targetGroupARN)}
	_, err := svc.DeleteTargetGroup(params)
	if err != nil {
		return err
	}
	return nil
}

func deleteListener(svc elbv2iface.ELBV2API, listenerARN string) error {
	params := &elbv2.DeleteListenerInput{ListenerArn: aws.String(listenerARN)}
	_, err := svc.DeleteListener(params)
	if err != nil {
		return err
	}
	return nil
}<|MERGE_RESOLUTION|>--- conflicted
+++ resolved
@@ -133,24 +133,16 @@
 	loadBalancerARN := aws.StringValue(newLoadBalancer.LoadBalancerArn)
 	// TODO: if any of the following fail, should we delete the just created LB?
 	targetGroupARN, err := createDefaultTargetGroup(svc, name, spec.vpcID, spec.healthCheck)
-<<<<<<< HEAD
 	if err != nil {
 		return nil, err
 	}
   
-	newHTTPSListener, err := createListener(svc, loadBalancerARN, targetGroupARN, 443, elbv2.ProtocolEnumHttps, spec.certificateARN)
-=======
 	newHTTPSListener, err := createListener(svc, loadBalancerARN, targetGroupARN, httpsListenerPort, elbv2.ProtocolEnumHttps, spec.certificateARN)
->>>>>>> 7d12386e
-	if err != nil {
-		return nil, err
-	}
-<<<<<<< HEAD
-  
-	newHTTPListener, err := createListener(svc, loadBalancerARN, targetGroupARN, 80, elbv2.ProtocolEnumHttp, "")
-=======
-	newHTTPListener, err := createListener(svc, loadBalancerARN, targetGroupARN, httpListenerPort, elbv2.ProtocolEnumHttp, "")
->>>>>>> 7d12386e
+	if err != nil {
+		return nil, err
+	}
+
+  newHTTPListener, err := createListener(svc, loadBalancerARN, targetGroupARN, httpListenerPort, elbv2.ProtocolEnumHttp, "")
 	if err != nil {
 		return nil, err
 	}
@@ -311,13 +303,9 @@
 					log.Printf("load balancer %q doesn't have the default target group", loadBalancerARN)
 					continue
 				}
-<<<<<<< HEAD
+
 				if aws.StringValue(lb.LoadBalancerArn) == loadBalancerARN {
-					loadBalancers = append(loadBalancers, &LoadBalancer{
-=======
-				if aws.StringValue(lb.LoadBalancerArn) == aws.StringValue(td.ResourceArn) {
 					lb := &LoadBalancer{
->>>>>>> 7d12386e
 						name:    aws.StringValue(lb.LoadBalancerName),
 						dnsName: aws.StringValue(lb.DNSName),
 						arn:     aws.StringValue(td.ResourceArn),
